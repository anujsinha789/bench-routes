package service

import (
	"log"
	"net/http"
	"strconv"

	"github.com/gorilla/websocket"
	"github.com/zairza-cetb/bench-routes/src/service/controllers"
)

var upgrader = websocket.Upgrader{
	// set buffer size to 3 mega-bytes
	ReadBufferSize:  3072,
	WriteBufferSize: 3072,
}

func home(w http.ResponseWriter, r *http.Request) {
	log.Printf("ping\n")
	_, e := w.Write([]byte("pong"))
	if e != nil {
		panic(e)
	}
}

func sockets(w http.ResponseWriter, r *http.Request) {
	upgrader.CheckOrigin = func(r *http.Request) bool { return true }
	ws, err := upgrader.Upgrade(w, r, nil)
	if err != nil {
		log.Fatalf("error using upgrader %s\n", err)
	}
	log.Printf("connected from %s", r.URL)

	// capture client request for enabling series of responses unless its killed
	for {
		messageType, message, err := ws.ReadMessage()
		if err != nil {
			log.Printf("connection to client lost.\n%s\n", err)
			return
		}
		messageStr := string(message)
		log.Printf("type: %d\n message: %s \n", messageType, messageStr)

		switch messageStr {
		case "force-start-ping":
			// true if success else false
			e := ws.WriteMessage(1, []byte(strconv.FormatBool(controllers.PingController("start"))))
			if e != nil {
				panic(e)
			}
		case "force-stop-ping":
			// true if success else false
			e := ws.WriteMessage(1, []byte(strconv.FormatBool(controllers.PingController("stop"))))
			if e != nil {
				panic(e)
			}
<<<<<<< HEAD
		case "force-start-flood-ping":
			// true if success else false
			e := ws.WriteMessage(1, []byte(strconv.FormatBool(controllers.FloodPingController("start"))))
			if e != nil {
				panic(e)
			}
		case "force-stop-flood-ping":
			e := ws.WriteMessage(1, []byte(strconv.FormatBool(controllers.FloodPingController("stop"))))
=======
		case "force-start-jitter":
			//true if success else false
			e := ws.WriteMessage(1, []byte(strconv.FormatBool(controllers.JitterController("start"))))
			if e != nil {
				panic(e)
			}
		case "force-stop-jitter":
			//true if success else false
			e := ws.WriteMessage(1, []byte(strconv.FormatBool(controllers.JitterController("stop"))))
			if e != nil {
				panic(e)
			}
		case "force-start-req-res-monitoring":
			// true if success else false
			e := ws.WriteMessage(1, []byte(strconv.FormatBool(controllers.ReqResMonitoringController("start"))))
			if e != nil {
				panic(e)
			}
		case "force-stop-req-res-monitoring":
			// true if success else false
			e := ws.WriteMessage(1, []byte(strconv.FormatBool(controllers.ReqResMonitoringController("stop"))))
>>>>>>> 5f4ec028
			if e != nil {
				panic(e)
			}
		}
	}

}

//Service initiates services and avail different routes for bench-routes
func service(port string) {
	http.HandleFunc("/", home)
	http.HandleFunc("/websocket", sockets)

	log.Fatal(http.ListenAndServe(port, nil))
}

// Runner serves as a default runner for bench-routes
func Runner(port string) {
	log.Println("Starting bench-routes service ...")
	service(port)
}<|MERGE_RESOLUTION|>--- conflicted
+++ resolved
@@ -54,7 +54,6 @@
 			if e != nil {
 				panic(e)
 			}
-<<<<<<< HEAD
 		case "force-start-flood-ping":
 			// true if success else false
 			e := ws.WriteMessage(1, []byte(strconv.FormatBool(controllers.FloodPingController("start"))))
@@ -63,7 +62,9 @@
 			}
 		case "force-stop-flood-ping":
 			e := ws.WriteMessage(1, []byte(strconv.FormatBool(controllers.FloodPingController("stop"))))
-=======
+			if e != nil {
+				panic(e)
+			}
 		case "force-start-jitter":
 			//true if success else false
 			e := ws.WriteMessage(1, []byte(strconv.FormatBool(controllers.JitterController("start"))))
@@ -85,7 +86,6 @@
 		case "force-stop-req-res-monitoring":
 			// true if success else false
 			e := ws.WriteMessage(1, []byte(strconv.FormatBool(controllers.ReqResMonitoringController("stop"))))
->>>>>>> 5f4ec028
 			if e != nil {
 				panic(e)
 			}
