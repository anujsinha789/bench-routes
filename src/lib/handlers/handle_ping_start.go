package handlers

import (
	"log"
	"sync"
	"time"

	"github.com/zairza-cetb/bench-routes/src/lib/filters"
	"github.com/zairza-cetb/bench-routes/src/lib/modules/ping"
	"github.com/zairza-cetb/bench-routes/src/lib/utils"
	"github.com/zairza-cetb/bench-routes/tsdb"
)

// HandlePingStart handle the route "start"
func HandlePingStart(config utils.YAMLBenchRoutesType, pingServiceState string) {
	pingConfig := config.Config.Routes
	pingInterval := GetInterval(config.Config.Interval, "ping")
	if pingInterval == (TestInterval{}) {
		log.Fatalf("interval not found in configuration file for ping")
		return
	}

	urlStack := make(map[string]string)
	for _, route := range pingConfig {
		url := route.URL
		urlHash := utils.GetHash(url)
		// maintain urls uniquely
		_, ok := urlStack[urlHash]
		if !ok {
			urlStack[urlHash] = *filters.HTTPPingFilter(&url)
		}
	}
	doPing(config, urlStack, pingInterval)
}

func doPing(config utils.YAMLBenchRoutesType, urlStack map[string]string, pingInterval TestInterval) {
	i := 0
	for {
		i++
		config = config.Refresh()

		switch config.Config.UtilsConf.ServicesSignal.Ping {
		case "active":
			var wg sync.WaitGroup
			wg.Add(len(urlStack))
			for _, u := range urlStack {
				go ping.HandlePing(tsdb.GlobalPingChain, &u, 10, u, &wg, false)
			}

			wg.Wait()
		case "passive":
			// terminate the goroutine
			log.Printf("terminating ping goroutine\n")
			return
		default:
			log.Fatalf("invalid service-state value of ping\n")
			return
		}

		intrv := time.Duration(pingInterval.duration)
		switch pingInterval.ofType {
		case "hr":
			time.Sleep(intrv * time.Hour)
		case "min":
			time.Sleep(intrv * time.Minute)
		case "sec":
			time.Sleep(intrv * time.Second)
		default:
			log.Fatalf("invalid interval-type for ping\n")
			return
		}
	}
}

<<<<<<< HEAD
// HandleFloodPingStart starts the flood ping service
func HandleFloodPingStart(config utils.YAMLBenchRoutesType, floodPingServiceState string) {
	floodPingConfig := config.Config.Routes
	floodPingInterval := getInterval(config.Config.Interval, "ping")
	if floodPingInterval == (testInterval{}) {
		log.Fatalf("interval not found in configuration file for ping")
		return
	}

	urlStack := make(map[string]string)
	for _, route := range floodPingConfig {
		url := route.URL
		urlHash := utils.GetHash(url)
		// maintain urls uniquely
		_, ok := urlStack[urlHash]
		if !ok {
			urlStack[urlHash] = *filters.HTTPPingFilter(&url)
		}
	}

	doFloodPing(config, urlStack, floodPingInterval)
}

func doFloodPing(config utils.YAMLBenchRoutesType, urlStack map[string]string, interval testInterval) {
	i := 0
	for {
		i++
		config = config.Refresh()

		switch config.Config.UtilsConf.ServicesSignal.FloodPing {
		case "active":
			var wg sync.WaitGroup
			wg.Add(len(urlStack))
			for _, u := range urlStack {
				go ping.HandleFloodPing(tsdb.GlobalFloodPingChain, &u, 10000, u, &wg, false, config.Config.Password)
			}

			wg.Wait()
		case "passive":
			//terminate the goroutine
			log.Printf("terminating flood ping goroutine\n")
			return
		default:
			log.Fatalf("invalid service-state value for flood-ping\n")
			return
		}

		intrv := time.Duration(interval.duration)
		switch interval.ofType {
		case "hr":
			time.Sleep(intrv * time.Hour)
		case "min":
			time.Sleep(intrv * time.Minute)
		case "sec":
			time.Sleep(intrv * time.Second)
		default:
			log.Fatalf("invalid interval-type for flood-ping\n")
			return
		}
	}
}

type testInterval struct {
=======
//TestInterval stores the value of the duration and the type of test
type TestInterval struct {
>>>>>>> 5f4ec028
	ofType   string
	duration int64
}

//GetInterval extracts the interval type and value from the config file for the particular test
func GetInterval(intervals []utils.Interval, testName string) TestInterval {
	for _, intrv := range intervals {
		if testName == intrv.Test {
			return TestInterval{
				ofType:   intrv.Type,
				duration: intrv.Duration,
			}
		}
	}

	// if the execution reaches this then it is an error as the interval was not found in the configuration file
	log.Panicf("interval not found in the configuration file\n")
	return TestInterval{}
}<|MERGE_RESOLUTION|>--- conflicted
+++ resolved
@@ -72,12 +72,11 @@
 	}
 }
 
-<<<<<<< HEAD
 // HandleFloodPingStart starts the flood ping service
 func HandleFloodPingStart(config utils.YAMLBenchRoutesType, floodPingServiceState string) {
 	floodPingConfig := config.Config.Routes
-	floodPingInterval := getInterval(config.Config.Interval, "ping")
-	if floodPingInterval == (testInterval{}) {
+	floodPingInterval := GetInterval(config.Config.Interval, "ping")
+	if floodPingInterval == (TestInterval{}) {
 		log.Fatalf("interval not found in configuration file for ping")
 		return
 	}
@@ -96,7 +95,7 @@
 	doFloodPing(config, urlStack, floodPingInterval)
 }
 
-func doFloodPing(config utils.YAMLBenchRoutesType, urlStack map[string]string, interval testInterval) {
+func doFloodPing(config utils.YAMLBenchRoutesType, urlStack map[string]string, interval TestInterval) {
 	i := 0
 	for {
 		i++
@@ -135,11 +134,8 @@
 	}
 }
 
-type testInterval struct {
-=======
 //TestInterval stores the value of the duration and the type of test
 type TestInterval struct {
->>>>>>> 5f4ec028
 	ofType   string
 	duration int64
 }
